--- conflicted
+++ resolved
@@ -19,10 +19,6 @@
 #### com.unity.ml-agents (C#)
 #### ml-agents / ml-agents-envs / gym-unity (Python)
 - An issue that caused `GAIL` to fail for environments where agents can terminate episodes by self-sacrifice has been fixed. (#4971)
-<<<<<<< HEAD
-
-=======
->>>>>>> febdd0ad
 
 ## [1.8.0-preview] - 2021-02-17
 ### Major Changes
