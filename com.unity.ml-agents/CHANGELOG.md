# Changelog

All notable changes to this package will be documented in this file.

The format is based on [Keep a Changelog](http://keepachangelog.com/en/1.0.0/)
and this project adheres to
[Semantic Versioning](http://semver.org/spec/v2.0.0.html).

## [Unreleased]

### Major Changes
#### com.unity.ml-agents (C#)
#### ml-agents / ml-agents-envs / gym-unity (Python)

### Minor Changes
#### com.unity.ml-agents (C#)
<<<<<<< HEAD
- Enabled C# formatting using `dotnet-format`.
=======
- Update Barracuda to 1.0.2.
>>>>>>> 9df821d1
#### ml-agents / ml-agents-envs / gym-unity (Python)

### Bug Fixes
#### com.unity.ml-agents (C#)
#### ml-agents / ml-agents-envs / gym-unity (Python)

## [1.3.0-preview] - 2020-08-12

### Major Changes
#### com.unity.ml-agents (C#)
#### ml-agents / ml-agents-envs / gym-unity (Python)
- The minimum supported Python version for ml-agents-envs was changed to 3.6.1. (#4244)
- The interaction between EnvManager and TrainerController was changed; EnvManager.advance() was split into to stages,
and TrainerController now uses the results from the first stage to handle new behavior names. This change speeds up
Python training by approximately 5-10%. (#4259)

### Minor Changes
#### com.unity.ml-agents (C#)
- StatsSideChannel now stores multiple values per key. This means that multiple
calls to `StatsRecorder.Add()` with the same key in the same step will no
longer overwrite each other. (#4236)
#### ml-agents / ml-agents-envs / gym-unity (Python)
- The versions of `numpy` supported by ml-agents-envs were changed to disallow 1.19.0 or later. This was done to reflect
a similar change in TensorFlow's requirements. (#4274)
- Model checkpoints are now also saved as .nn files during training. (#4127)
- Model checkpoint info is saved in TrainingStatus.json after training is concluded (#4127)
- CSV statistics writer was removed (#4300).

### Bug Fixes
#### com.unity.ml-agents (C#)
- Academy.EnvironmentStep() will now throw an exception if it is called
recursively (for example, by an Agent's CollectObservations method).
Previously, this would result in an infinite loop and cause the editor to hang.
(#4226)
#### ml-agents / ml-agents-envs / gym-unity (Python)
- The algorithm used to normalize observations was introducing NaNs if the initial observations were too large
due to incorrect initialization. The initialization was fixed and is now the observation means from the
first trajectory processed. (#4299)

## [1.2.0-preview] - 2020-07-15

### Major Changes
#### ml-agents / ml-agents-envs / gym-unity (Python)
- The Parameter Randomization feature has been refactored to enable sampling of new parameters per episode to improve robustness. The
  `resampling-interval` parameter has been removed and the config structure updated. More information [here](https://github.com/Unity-Technologies/ml-agents/blob/master/docs/Training-ML-Agents.md). (#4065)
- The Parameter Randomization feature has been merged with the Curriculum feature. It is now possible to specify a sampler
in the lesson of a Curriculum. Curriculum has been refactored and is now specified at the level of the parameter, not the
behavior. More information
[here](https://github.com/Unity-Technologies/ml-agents/blob/master/docs/Training-ML-Agents.md).(#4160)

### Minor Changes
#### com.unity.ml-agents (C#)
- `SideChannelsManager` was renamed to `SideChannelManager`. The old name is still supported, but deprecated. (#4137)
- `RayPerceptionSensor.Perceive()` now additionally store the GameObject that was hit by the ray. (#4111)
- The Barracuda dependency was upgraded to 1.0.1 (#4188)
#### ml-agents / ml-agents-envs / gym-unity (Python)
- Added new Google Colab notebooks to show how to use `UnityEnvironment'. (#4117)

### Bug Fixes
#### com.unity.ml-agents (C#)
- Fixed an issue where RayPerceptionSensor would raise an exception when the
list of tags was empty, or a tag in the list was invalid (unknown, null, or
empty string). (#4155)

#### ml-agents / ml-agents-envs / gym-unity (Python)
- Fixed an error when setting `initialize_from` in the trainer confiiguration YAML to
`null`. (#4175)
- Fixed issue with FoodCollector, Soccer, and WallJump when playing with keyboard. (#4147, #4174)
- Fixed a crash in StatsReporter when using threaded trainers with very frequent summary writes
(#4201)
- `mlagents-learn` will now raise an error immediately if `--num-envs` is greater than 1 without setting the `--env`
argument. (#4203)

## [1.1.0-preview] - 2020-06-10
### Major Changes
#### com.unity.ml-agents (C#)
#### ml-agents / ml-agents-envs / gym-unity (Python)
- Added new Walker environments. Improved ragdoll stability/performance. (#4037)
- `max_step` in the `TerminalStep` and `TerminalSteps` objects was renamed `interrupted`.
- `beta` and `epsilon` in `PPO` are no longer decayed by default but follow the same schedule as learning rate. (#3940)
- `get_behavior_names()` and `get_behavior_spec()` on UnityEnvironment were replaced by the `behavior_specs` property. (#3946)
- The first version of the Unity Environment Registry (Experimental) has been released. More information [here](https://github.com/Unity-Technologies/ml-agents/blob/release_5_docs/docs/Unity-Environment-Registry.md)(#3967)
- `use_visual` and `allow_multiple_visual_obs` in the `UnityToGymWrapper` constructor
were replaced by `allow_multiple_obs` which allows one or more visual observations and
vector observations to be used simultaneously. (#3981) Thank you @shakenes !
- Curriculum and Parameter Randomization configurations have been merged
  into the main training configuration file. Note that this means training
  configuration files are now environment-specific. (#3791)
- The format for trainer configuration has changed, and the "default" behavior has been deprecated.
  See the [Migration Guide](https://github.com/Unity-Technologies/ml-agents/blob/release_5_docs/docs/Migrating.md) for more details. (#3936)
- Training artifacts (trained models, summaries) are now found in the `results/`
  directory. (#3829)
- When using Curriculum, the current lesson will resume if training is quit and resumed. As such,
  the `--lesson` CLI option has been removed. (#4025)
### Minor Changes
#### com.unity.ml-agents (C#)
- `ObservableAttribute` was added. Adding the attribute to fields or properties on an Agent will allow it to generate
  observations via reflection. (#3925, #4006)
#### ml-agents / ml-agents-envs / gym-unity (Python)
- Unity Player logs are now written out to the results directory. (#3877)
- Run configuration YAML files are written out to the results directory at the end of the run. (#3815)
- The `--save-freq` CLI option has been removed, and replaced by a `checkpoint_interval` option in the trainer configuration YAML. (#4034)
- When trying to load/resume from a checkpoint created with an earlier verison of ML-Agents,
  a warning will be thrown. (#4035)
### Bug Fixes
- Fixed an issue where SAC would perform too many model updates when resuming from a
  checkpoint, and too few when using `buffer_init_steps`. (#4038)
- Fixed a bug in the onnx export that would cause constants needed for inference to not be visible to some versions of
  the Barracuda importer. (#4073)
#### com.unity.ml-agents (C#)
#### ml-agents / ml-agents-envs / gym-unity (Python)


## [1.0.2-preview] - 2020-05-20
### Bug Fixes
#### com.unity.ml-agents (C#)
- Fix missing .meta file


## [1.0.1-preview] - 2020-05-19
### Bug Fixes
#### com.unity.ml-agents (C#)
- A bug that would cause the editor to go into a loop when a prefab was selected was fixed. (#3949)
- BrainParameters.ToProto() no longer throws an exception if none of the fields have been set. (#3930)
- The Barracuda dependency was upgraded to 0.7.1-preview. (#3977)
#### ml-agents / ml-agents-envs / gym-unity (Python)
- An issue was fixed where using `--initialize-from` would resume from the past step count. (#3962)
- The gym wrapper error for the wrong number of agents now fires more consistently, and more details
  were added to the error message when the input dimension is wrong. (#3963)


## [1.0.0-preview] - 2020-04-30
### Major Changes
#### com.unity.ml-agents (C#)

- The `MLAgents` C# namespace was renamed to `Unity.MLAgents`, and other nested
  namespaces were similarly renamed. (#3843)
- The offset logic was removed from DecisionRequester. (#3716)
- The signature of `Agent.Heuristic()` was changed to take a float array as a
  parameter, instead of returning the array. This was done to prevent a common
  source of error where users would return arrays of the wrong size. (#3765)
- The communication API version has been bumped up to 1.0.0 and will use
  [Semantic Versioning](https://semver.org/) to do compatibility checks for
  communication between Unity and the Python process. (#3760)
- The obsolete `Agent` methods `GiveModel`, `Done`, `InitializeAgent`,
  `AgentAction` and `AgentReset` have been removed. (#3770)
- The SideChannel API has changed:
  - Introduced the `SideChannelManager` to register, unregister and access side
    channels. (#3807)
  - `Academy.FloatProperties` was replaced by `Academy.EnvironmentParameters`.
    See the [Migration Guide](https://github.com/Unity-Technologies/ml-agents/blob/release_1_docs/docs/Migrating.md)
    for more details on upgrading. (#3807)
  - `SideChannel.OnMessageReceived` is now a protected method (was public)
  - SideChannel IncomingMessages methods now take an optional default argument,
    which is used when trying to read more data than the message contains. (#3751)
  - Added a feature to allow sending stats from C# environments to TensorBoard
    (and other python StatsWriters). To do this from your code, use
    `Academy.Instance.StatsRecorder.Add(key, value)`. (#3660)
- `CameraSensorComponent.m_Grayscale` and
  `RenderTextureSensorComponent.m_Grayscale` were changed from `public` to
  `private`. These can still be accessed via their corresponding properties.
  (#3808)
- Public fields and properties on several classes were renamed to follow Unity's
  C# style conventions. All public fields and properties now use "PascalCase"
  instead of "camelCase"; for example, `Agent.maxStep` was renamed to
  `Agent.MaxStep`. For a full list of changes, see the pull request. (#3828)
- `WriteAdapter` was renamed to `ObservationWriter`. If you have a custom
  `ISensor` implementation, you will need to change the signature of its
  `Write()` method. (#3834)
- The Barracuda dependency was upgraded to 0.7.0-preview (which has breaking
  namespace and assembly name changes). (#3875)

#### ml-agents / ml-agents-envs / gym-unity (Python)

- The `--load` and `--train` command-line flags have been deprecated. Training
  now happens by default, and use `--resume` to resume training instead of
  `--load`. (#3705)
- The Jupyter notebooks have been removed from the repository. (#3704)
- The multi-agent gym option was removed from the gym wrapper. For multi-agent
  scenarios, use the [Low Level Python API](https://github.com/Unity-Technologies/ml-agents/blob/release_1_docs/docs/Python-API.md). (#3681)
- The low level Python API has changed. You can look at the document
  [Low Level Python API](https://github.com/Unity-Technologies/ml-agents/blob/release_1_docs/docs/Python-API.md)
  documentation for more information. If you use `mlagents-learn` for training, this should be a
  transparent change. (#3681)
- Added ability to start training (initialize model weights) from a previous run
  ID. (#3710)
- The GhostTrainer has been extended to support asymmetric games and the
  asymmetric example environment Strikers Vs. Goalie has been added. (#3653)
- The `UnityEnv` class from the `gym-unity` package was renamed
  `UnityToGymWrapper` and no longer creates the `UnityEnvironment`. Instead, the
  `UnityEnvironment` must be passed as input to the constructor of
  `UnityToGymWrapper` (#3812)

### Minor Changes

#### com.unity.ml-agents (C#)

- Added new 3-joint Worm ragdoll environment. (#3798)
- `StackingSensor` was changed from `internal` visibility to `public`. (#3701)
- The internal event `Academy.AgentSetStatus` was renamed to
  `Academy.AgentPreStep` and made public. (#3716)
- Academy.InferenceSeed property was added. This is used to initialize the
  random number generator in ModelRunner, and is incremented for each
  ModelRunner. (#3823)
- `Agent.GetObservations()` was added, which returns a read-only view of the
  observations added in `CollectObservations()`. (#3825)
- `UnityRLCapabilities` was added to help inform users when RL features are
  mismatched between C# and Python packages. (#3831)

#### ml-agents / ml-agents-envs / gym-unity (Python)

- Format of console output has changed slightly and now matches the name of the
  model/summary directory. (#3630, #3616)
- Renamed 'Generalization' feature to 'Environment Parameter Randomization'.
  (#3646)
- Timer files now contain a dictionary of metadata, including things like the
  package version numbers. (#3758)
- The way that UnityEnvironment decides the port was changed. If no port is
  specified, the behavior will depend on the `file_name` parameter. If it is
  `None`, 5004 (the editor port) will be used; otherwise 5005 (the base
  environment port) will be used. (#3673)
- Running `mlagents-learn` with the same `--run-id` twice will no longer
  overwrite the existing files. (#3705)
- Model updates can now happen asynchronously with environment steps for better
  performance. (#3690)
- `num_updates` and `train_interval` for SAC were replaced with
  `steps_per_update`. (#3690)
- The maximum compatible version of tensorflow was changed to allow tensorflow
  2.1 and 2.2. This will allow use with python 3.8 using tensorflow 2.2.0rc3.
  (#3830)
- `mlagents-learn` will no longer set the width and height of the executable
  window to 84x84 when no width nor height arguments are given. (#3867)

### Bug Fixes

#### com.unity.ml-agents (C#)

- Fixed a display bug when viewing Demonstration files in the inspector. The
  shapes of the observations in the file now display correctly. (#3771)

#### ml-agents / ml-agents-envs / gym-unity (Python)

- Fixed an issue where exceptions from environments provided a return code of 0.
  (#3680)
- Self-Play team changes will now trigger a full environment reset. This
  prevents trajectories in progress during a team change from getting into the
  buffer. (#3870)

## [0.15.1-preview] - 2020-03-30

### Bug Fixes

- Raise the wall in CrawlerStatic scene to prevent Agent from falling off.
  (#3650)
- Fixed an issue where specifying `vis_encode_type` was required only for SAC.
  (#3677)
- Fixed the reported entropy values for continuous actions (#3684)
- Fixed an issue where switching models using `SetModel()` during training would
  use an excessive amount of memory. (#3664)
- Environment subprocesses now close immediately on timeout or wrong API
  version. (#3679)
- Fixed an issue in the gym wrapper that would raise an exception if an Agent
  called EndEpisode multiple times in the same step. (#3700)
- Fixed an issue where logging output was not visible; logging levels are now
  set consistently. (#3703)

## [0.15.0-preview] - 2020-03-18

### Major Changes

- `Agent.CollectObservations` now takes a VectorSensor argument. (#3352, #3389)
- Added `Agent.CollectDiscreteActionMasks` virtual method with a
  `DiscreteActionMasker` argument to specify which discrete actions are
  unavailable to the Agent. (#3525)
- Beta support for ONNX export was added. If the `tf2onnx` python package is
  installed, models will be saved to `.onnx` as well as `.nn` format. Note that
  Barracuda 0.6.0 or later is required to import the `.onnx` files properly
- Multi-GPU training and the `--multi-gpu` option has been removed temporarily.
  (#3345)
- All Sensor related code has been moved to the namespace `MLAgents.Sensors`.
- All SideChannel related code has been moved to the namespace
  `MLAgents.SideChannels`.
- `BrainParameters` and `SpaceType` have been removed from the public API
- `BehaviorParameters` have been removed from the public API.
- The following methods in the `Agent` class have been deprecated and will be
  removed in a later release:
  - `InitializeAgent()` was renamed to `Initialize()`
  - `AgentAction()` was renamed to `OnActionReceived()`
  - `AgentReset()` was renamed to `OnEpisodeBegin()`
  - `Done()` was renamed to `EndEpisode()`
  - `GiveModel()` was renamed to `SetModel()`

### Minor Changes

- Monitor.cs was moved to Examples. (#3372)
- Automatic stepping for Academy is now controlled from the
  AutomaticSteppingEnabled property. (#3376)
- The GetEpisodeCount, GetStepCount, GetTotalStepCount and methods of Academy
  were changed to EpisodeCount, StepCount, TotalStepCount properties
  respectively. (#3376)
- Several classes were changed from public to internal visibility. (#3390)
- Academy.RegisterSideChannel and UnregisterSideChannel methods were added.
  (#3391)
- A tutorial on adding custom SideChannels was added (#3391)
- The stepping logic for the Agent and the Academy has been simplified (#3448)
- Update Barracuda to 0.6.1-preview

* The interface for `RayPerceptionSensor.PerceiveStatic()` was changed to take
  an input class and write to an output class, and the method was renamed to
  `Perceive()`.

- The checkpoint file suffix was changed from `.cptk` to `.ckpt` (#3470)
- The command-line argument used to determine the port that an environment will
  listen on was changed from `--port` to `--mlagents-port`.
- `DemonstrationRecorder` can now record observations outside of the editor.
- `DemonstrationRecorder` now has an optional path for the demonstrations. This
  will default to `Application.dataPath` if not set.
- `DemonstrationStore` was changed to accept a `Stream` for its constructor, and
  was renamed to `DemonstrationWriter`
- The method `GetStepCount()` on the Agent class has been replaced with the
  property getter `StepCount`
- `RayPerceptionSensorComponent` and related classes now display the debug
  gizmos whenever the Agent is selected (not just Play mode).
- Most fields on `RayPerceptionSensorComponent` can now be changed while the
  editor is in Play mode. The exceptions to this are fields that affect the
  number of observations.
- Most fields on `CameraSensorComponent` and `RenderTextureSensorComponent` were
  changed to private and replaced by properties with the same name.
- Unused static methods from the `Utilities` class (ShiftLeft, ReplaceRange,
  AddRangeNoAlloc, and GetSensorFloatObservationSize) were removed.
- The `Agent` class is no longer abstract.
- SensorBase was moved out of the package and into the Examples directory.
- `AgentInfo.actionMasks` has been renamed to `AgentInfo.discreteActionMasks`.
- `DecisionRequester` has been made internal (you can still use the
  DecisionRequesterComponent from the inspector). `RepeatAction` was renamed
  `TakeActionsBetweenDecisions` for clarity. (#3555)
- The `IFloatProperties` interface has been removed.
- Fix #3579.
- Improved inference performance for models with multiple action branches.
  (#3598)
- Fixed an issue when using GAIL with less than `batch_size` number of
  demonstrations. (#3591)
- The interfaces to the `SideChannel` classes (on C# and python) have changed to
  use new `IncomingMessage` and `OutgoingMessage` classes. These should make
  reading and writing data to the channel easier. (#3596)
- Updated the ExpertPyramid.demo example demonstration file (#3613)
- Updated project version for example environments to 2018.4.18f1. (#3618)
- Changed the Product Name in the example environments to remove spaces, so that
  the default build executable file doesn't contain spaces. (#3612)

## [0.14.1-preview] - 2020-02-25

### Bug Fixes

- Fixed an issue which caused self-play training sessions to consume a lot of
  memory. (#3451)
- Fixed an IndexError when using GAIL or behavioral cloning with demonstrations
  recorded with 0.14.0 or later (#3464)
- Updated the `gail_config.yaml` to work with per-Agent steps (#3475)
- Fixed demonstration recording of experiences when the Agent is done. (#3463)
- Fixed a bug with the rewards of multiple Agents in the gym interface (#3471,
  #3496)

## [0.14.0-preview] - 2020-02-13

### Major Changes

- A new self-play mechanism for training agents in adversarial scenarios was
  added (#3194)
- Tennis and Soccer environments were refactored to enable training with
  self-play (#3194, #3331)
- UnitySDK folder was split into a Unity Package (com.unity.ml-agents) and our
  examples were moved to the Project folder (#3267)
- Academy is now a singleton and is no longer abstract (#3210, #3184)
- In order to reduce the size of the API, several classes and methods were
  marked as internal or private. Some public fields on the Agent were trimmed
  (#3342, #3353, #3269)
- Decision Period and on-demand decision checkboxes were removed from the Agent.
  on-demand decision is now the default (#3243)
- Calling Done() on the Agent will reset it immediately and call the AgentReset
  virtual method (#3291, #3242)
- The "Reset on Done" setting in AgentParameters was removed; this is now always
  true. AgentOnDone virtual method on the Agent was removed (#3311, #3222)
- Trainer steps are now counted per-Agent, not per-environment as in previous
  versions. For instance, if you have 10 Agents in the scene, 20 environment
  steps now correspond to 200 steps as printed in the terminal and in
  Tensorboard (#3113)

### Minor Changes

- Barracuda was updated to 0.5.0-preview (#3329)
- --num-runs option was removed from mlagents-learn (#3155)
- Curriculum config files are now YAML formatted and all curricula for a
  training run are combined into a single file (#3186)
- ML-Agents components, such as BehaviorParameters and various Sensor
  implementations, now appear in the Components menu (#3231)
- Exceptions are now raised in Unity (in debug mode only) if NaN observations or
  rewards are passed (#3221)
- RayPerception MonoBehavior, which was previously deprecated, was removed
  (#3304)
- Uncompressed visual (i.e. 3d float arrays) observations are now supported.
  CameraSensorComponent and RenderTextureSensor now have an option to write
  uncompressed observations (#3148)
- Agent’s handling of observations during training was improved so that an extra
  copy of the observations is no longer maintained (#3229)
- Error message for missing trainer config files was improved to include the
  absolute path (#3230)
- Support for 2017.4 LTS was dropped (#3121, #3168)
- Some documentation improvements were made (#3296, #3292, #3295, #3281)

### Bug Fixes

- Numpy warning when stats don’t exist (#3251)
- A bug that caused RayPerceptionSensor to behave inconsistently with transforms
  that have non-1 scale was fixed (#3321)
- Some small bugfixes to tensorflow_to_barracuda.py were backported from the
  barracuda release (#3341)
- Base port in the jupyter notebook example was updated to use the same port
  that the editor uses (#3283)

## [0.13.0-preview] - 2020-01-24

### This is the first release of _Unity Package ML-Agents_.

_Short description of this release_<|MERGE_RESOLUTION|>--- conflicted
+++ resolved
@@ -14,11 +14,8 @@
 
 ### Minor Changes
 #### com.unity.ml-agents (C#)
-<<<<<<< HEAD
+- Update Barracuda to 1.0.2.
 - Enabled C# formatting using `dotnet-format`.
-=======
-- Update Barracuda to 1.0.2.
->>>>>>> 9df821d1
 #### ml-agents / ml-agents-envs / gym-unity (Python)
 
 ### Bug Fixes
