using System;
using System.Collections.Generic;
using UnityEngine;
<<<<<<< HEAD
using MLAgents.Sensor;
=======
>>>>>>> 53c5fda1

namespace MLAgents
{
    internal struct CommunicatorInitParameters
    {
        /// <summary>
        /// Port to listen for connections on.
        /// </summary>
        public int port;
        /// <summary>
        /// The name of the environment.
        /// </summary>
        public string name;
        /// <summary>
        /// The version of the Unity SDK.
        /// </summary>
        public string version;
    }
    internal struct UnityRLInitParameters
    {
        /// <summary>
        /// An RNG seed sent from the python process to Unity.
        /// </summary>
        public int seed;
    }
    internal struct UnityRLInputParameters
    {
        /// <summary>
        /// Boolean sent back from python to indicate whether or not training is happening.
        /// </summary>
        public bool isTraining;
    }

    /// <summary>
    /// Delegate for handling quite events sent back from the communicator.
    /// </summary>
    internal delegate void QuitCommandHandler();

    /// <summary>
    /// Delegate for handling reset parameter updates sent from the communicator.
    /// </summary>
    internal delegate void ResetCommandHandler();

    /// <summary>
    /// Delegate to handle UnityRLInputParameters updates from the communicator.
    /// </summary>
    /// <param name="inputParams"></param>
    internal delegate void RLInputReceivedHandler(UnityRLInputParameters inputParams);

    /**
    This is the interface of the Communicators.
    This does not need to be modified nor implemented to create a Unity environment.

    When the Unity Communicator is initialized, it will wait for the External Communicator
    to be initialized as well. The two communicators will then exchange their first messages
    that will usually contain information for initialization (information that does not need
    to be resent at each new exchange).

    By convention a Unity input is from External to Unity and a Unity output is from Unity to
    External. Inputs and outputs are relative to Unity.

    By convention, when the Unity Communicator and External Communicator call exchange, the
    exchange is NOT simultaneous but sequential. This means that when a side of the
    communication calls exchange, the other will receive the result of its previous
    exchange call.
    This is what happens when A calls exchange a single time:
    A sends data_1 to B -> B receives data_1 -> B generates and sends data_2 -> A receives data_2
    When A calls exchange, it sends data_1 and receives data_2

    Since the messages are sent back and forth with exchange and simultaneously when calling
    initialize, External sends two messages at initialization.

    The structure of the messages is as follows:
    UnityMessage
    ...Header
    ...UnityOutput
    ......UnityRLOutput
    ......UnityRLInitializationOutput
    ...UnityInput
    ......UnityRLInput
    ......UnityRLInitializationInput

    UnityOutput and UnityInput can be extended to provide functionalities beyond RL
    UnityRLOutput and UnityRLInput can be extended to provide new RL functionalities
     */
    internal interface ICommunicator : IDisposable
    {
        /// <summary>
        /// Quit was received by the communicator.
        /// </summary>
        event QuitCommandHandler QuitCommandReceived;

        /// <summary>
        /// Reset command sent back from the communicator.
        /// </summary>
        event ResetCommandHandler ResetCommandReceived;

        /// <summary>
        /// Sends the academy parameters through the Communicator.
        /// Is used by the academy to send the AcademyParameters to the communicator.
        /// </summary>
        /// <returns>The External Initialization Parameters received.</returns>
        /// <param name="initParameters">The Unity Initialization Parameters to be sent.</param>
        UnityRLInitParameters Initialize(CommunicatorInitParameters initParameters);

        /// <summary>
        /// Registers a new Brain to the Communicator.
        /// </summary>
        /// <param name="name">The name or key uniquely identifying the Brain</param>
        /// <param name="brainParameters">The Parameters for the Brain being registered</param>
        void SubscribeBrain(string name, BrainParameters brainParameters);

        /// <summary>
        /// Sends the observations of one Agent.
        /// </summary>
        /// <param name="brainKey">Batch Key.</param>
        /// <param name="info">Agent info.</param>
        /// <param name="sensors">The list of ISensors of the Agent.</param>
        void PutObservations(string brainKey, AgentInfo info, List<ISensor> sensors);

        /// <summary>
        /// Signals the ICommunicator that the Agents are now ready to receive their action
        /// and that if the communicator has not yet received an action for one of the Agents
        /// it needs to get one at this point.
        /// </summary>
        void DecideBatch();

        /// <summary>
        /// Gets the AgentActions based on the batching key.
        /// </summary>
        /// <param name="key">A key to identify which behavior actions to get</param>
        /// <param name="agentId">A key to identify which Agent actions to get</param>
        /// <returns></returns>
        float[] GetActions(string key, int agentId);

        /// <summary>
        /// Registers a side channel to the communicator. The side channel will exchange
        /// messages with its Python equivalent.
        /// </summary>
        /// <param name="sideChannel"> The side channel to be registered.</param>
        void RegisterSideChannel(SideChannel sideChannel);

        /// <summary>
        /// Unregisters a side channel from the communicator.
        /// </summary>
        /// <param name="sideChannel"> The side channel to be unregistered.</param>
        void UnregisterSideChannel(SideChannel sideChannel);
    }
}<|MERGE_RESOLUTION|>--- conflicted
+++ resolved
@@ -1,10 +1,6 @@
 using System;
 using System.Collections.Generic;
 using UnityEngine;
-<<<<<<< HEAD
-using MLAgents.Sensor;
-=======
->>>>>>> 53c5fda1
 
 namespace MLAgents
 {
