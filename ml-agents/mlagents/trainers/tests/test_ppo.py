import unittest.mock as mock
import pytest

import numpy as np
from mlagents.tf_utils import tf

import yaml

from mlagents.trainers.ppo.models import PPOModel
from mlagents.trainers.ppo.trainer import PPOTrainer, discount_rewards
from mlagents.trainers.ppo.policy import PPOPolicy
<<<<<<< HEAD
from mlagents.trainers.trajectory import trajectory_to_agentbuffer
from mlagents.envs.brain import BrainParameters
=======
from mlagents.trainers.rl_trainer import AllRewardsOutput
from mlagents.trainers.components.reward_signals import RewardSignalResult
from mlagents.trainers.brain import BrainParameters
>>>>>>> 1a240bb7
from mlagents.envs.environment import UnityEnvironment
from mlagents.envs.mock_communicator import MockCommunicator
from mlagents.trainers.tests import mock_brain as mb
from mlagents.trainers.tests.mock_brain import make_brain_parameters
<<<<<<< HEAD
from mlagents.trainers.tests.test_trajectory import make_fake_trajectory
=======
from mlagents.trainers.brain_conversion_utils import (
    step_result_to_brain_info,
    group_spec_to_brain_parameters,
)
>>>>>>> 1a240bb7


@pytest.fixture
def dummy_config():
    return yaml.safe_load(
        """
        trainer: ppo
        batch_size: 32
        beta: 5.0e-3
        buffer_size: 512
        epsilon: 0.2
        hidden_units: 128
        lambd: 0.95
        learning_rate: 3.0e-4
        max_steps: 5.0e4
        normalize: true
        num_epoch: 5
        num_layers: 2
        time_horizon: 64
        sequence_length: 64
        summary_freq: 1000
        use_recurrent: false
        memory_size: 8
        curiosity_strength: 0.0
        curiosity_enc_size: 1
        summary_path: test
        model_path: test
        reward_signals:
          extrinsic:
            strength: 1.0
            gamma: 0.99
        """
    )


VECTOR_ACTION_SPACE = [2]
VECTOR_OBS_SPACE = 8
DISCRETE_ACTION_SPACE = [3, 3, 3, 2]
BUFFER_INIT_SAMPLES = 32
NUM_AGENTS = 12


@mock.patch("mlagents.envs.environment.UnityEnvironment.executable_launcher")
@mock.patch("mlagents.envs.environment.UnityEnvironment.get_communicator")
def test_ppo_policy_evaluate(mock_communicator, mock_launcher, dummy_config):
    tf.reset_default_graph()
    mock_communicator.return_value = MockCommunicator(
        discrete_action=False, visual_inputs=0
    )
    env = UnityEnvironment(" ")
    env.reset()
    brain_name = env.get_agent_groups()[0]
    brain_info = step_result_to_brain_info(
        env.get_step_result(brain_name), env.get_agent_group_spec(brain_name)
    )
    brain_params = group_spec_to_brain_parameters(
        brain_name, env.get_agent_group_spec(brain_name)
    )

    trainer_parameters = dummy_config
    model_path = brain_name
    trainer_parameters["model_path"] = model_path
    trainer_parameters["keep_checkpoints"] = 3
    policy = PPOPolicy(0, brain_params, trainer_parameters, False, False)
    run_out = policy.evaluate(brain_info)
    assert run_out["action"].shape == (3, 2)
    env.close()


@mock.patch("mlagents.envs.environment.UnityEnvironment.executable_launcher")
@mock.patch("mlagents.envs.environment.UnityEnvironment.get_communicator")
def test_ppo_get_value_estimates(mock_communicator, mock_launcher, dummy_config):
    tf.reset_default_graph()
<<<<<<< HEAD

    brain_params = BrainParameters(
        brain_name="test_brain",
        vector_observation_space_size=1,
        camera_resolutions=[],
        vector_action_space_size=[2],
        vector_action_descriptions=[],
        vector_action_space_type=0,
    )
    dummy_config["summary_path"] = "./summaries/test_trainer_summary"
    dummy_config["model_path"] = "./models/test_trainer_models/TestModel"
    policy = PPOPolicy(0, brain_params, dummy_config, False, False)
    time_horizon = 15
    trajectory = make_fake_trajectory(
        length=time_horizon,
        max_step_complete=True,
        vec_obs_size=1,
        num_vis_obs=0,
        action_space=2,
    )
    run_out = policy.get_value_estimates(trajectory.next_obs, "test_agent", done=False)
=======
    mock_communicator.return_value = MockCommunicator(
        discrete_action=False, visual_inputs=0
    )
    env = UnityEnvironment(" ")
    env.reset()
    brain_name = env.get_agent_groups()[0]
    brain_info = step_result_to_brain_info(
        env.get_step_result(brain_name), env.get_agent_group_spec(brain_name)
    )
    brain_params = group_spec_to_brain_parameters(
        brain_name, env.get_agent_group_spec(brain_name)
    )

    trainer_parameters = dummy_config
    model_path = brain_name
    trainer_parameters["model_path"] = model_path
    trainer_parameters["keep_checkpoints"] = 3
    policy = PPOPolicy(0, brain_params, trainer_parameters, False, False)
    run_out = policy.get_value_estimates(brain_info, 0, done=False)
>>>>>>> 1a240bb7
    for key, val in run_out.items():
        assert type(key) is str
        assert type(val) is float

    run_out = policy.get_value_estimates(trajectory.next_obs, "test_agent", done=True)
    for key, val in run_out.items():
        assert type(key) is str
        assert val == 0.0

    # Check if we ignore terminal states properly
    policy.reward_signals["extrinsic"].use_terminal_states = False
    run_out = policy.get_value_estimates(trajectory.next_obs, "test_agent", done=True)
    for key, val in run_out.items():
        assert type(key) is str
        assert val != 0.0

    agentbuffer = trajectory_to_agentbuffer(trajectory)
    batched_values = policy.get_batched_value_estimates(agentbuffer)
    for values in batched_values.values():
        assert len(values) == 15


def test_ppo_model_cc_vector():
    tf.reset_default_graph()
    with tf.Session() as sess:
        with tf.variable_scope("FakeGraphScope"):
            model = PPOModel(
                make_brain_parameters(discrete_action=False, visual_inputs=0)
            )
            init = tf.global_variables_initializer()
            sess.run(init)

            run_list = [
                model.output,
                model.log_probs,
                model.value,
                model.entropy,
                model.learning_rate,
            ]
            feed_dict = {
                model.batch_size: 2,
                model.sequence_length: 1,
                model.vector_in: np.array([[1, 2, 3, 1, 2, 3], [3, 4, 5, 3, 4, 5]]),
                model.epsilon: np.array([[0, 1], [2, 3]]),
            }
            sess.run(run_list, feed_dict=feed_dict)


def test_ppo_model_cc_visual():
    tf.reset_default_graph()
    with tf.Session() as sess:
        with tf.variable_scope("FakeGraphScope"):
            model = PPOModel(
                make_brain_parameters(discrete_action=False, visual_inputs=2)
            )
            init = tf.global_variables_initializer()
            sess.run(init)

            run_list = [
                model.output,
                model.log_probs,
                model.value,
                model.entropy,
                model.learning_rate,
            ]
            feed_dict = {
                model.batch_size: 2,
                model.sequence_length: 1,
                model.vector_in: np.array([[1, 2, 3, 1, 2, 3], [3, 4, 5, 3, 4, 5]]),
                model.visual_in[0]: np.ones([2, 40, 30, 3], dtype=np.float32),
                model.visual_in[1]: np.ones([2, 40, 30, 3], dtype=np.float32),
                model.epsilon: np.array([[0, 1], [2, 3]], dtype=np.float32),
            }
            sess.run(run_list, feed_dict=feed_dict)


def test_ppo_model_dc_visual():
    tf.reset_default_graph()
    with tf.Session() as sess:
        with tf.variable_scope("FakeGraphScope"):
            model = PPOModel(
                make_brain_parameters(discrete_action=True, visual_inputs=2)
            )
            init = tf.global_variables_initializer()
            sess.run(init)

            run_list = [
                model.output,
                model.all_log_probs,
                model.value,
                model.entropy,
                model.learning_rate,
            ]
            feed_dict = {
                model.batch_size: 2,
                model.sequence_length: 1,
                model.vector_in: np.array([[1, 2, 3, 1, 2, 3], [3, 4, 5, 3, 4, 5]]),
                model.visual_in[0]: np.ones([2, 40, 30, 3], dtype=np.float32),
                model.visual_in[1]: np.ones([2, 40, 30, 3], dtype=np.float32),
                model.action_masks: np.ones([2, 2], dtype=np.float32),
            }
            sess.run(run_list, feed_dict=feed_dict)


def test_ppo_model_dc_vector():
    tf.reset_default_graph()
    with tf.Session() as sess:
        with tf.variable_scope("FakeGraphScope"):
            model = PPOModel(
                make_brain_parameters(discrete_action=True, visual_inputs=0)
            )
            init = tf.global_variables_initializer()
            sess.run(init)

            run_list = [
                model.output,
                model.all_log_probs,
                model.value,
                model.entropy,
                model.learning_rate,
            ]
            feed_dict = {
                model.batch_size: 2,
                model.sequence_length: 1,
                model.vector_in: np.array([[1, 2, 3, 1, 2, 3], [3, 4, 5, 3, 4, 5]]),
                model.action_masks: np.ones([2, 2], dtype=np.float32),
            }
            sess.run(run_list, feed_dict=feed_dict)


def test_ppo_model_dc_vector_rnn():
    tf.reset_default_graph()
    with tf.Session() as sess:
        with tf.variable_scope("FakeGraphScope"):
            memory_size = 128
            model = PPOModel(
                make_brain_parameters(discrete_action=True, visual_inputs=0),
                use_recurrent=True,
                m_size=memory_size,
            )
            init = tf.global_variables_initializer()
            sess.run(init)

            run_list = [
                model.output,
                model.all_log_probs,
                model.value,
                model.entropy,
                model.learning_rate,
                model.memory_out,
            ]
            feed_dict = {
                model.batch_size: 1,
                model.sequence_length: 2,
                model.prev_action: [[0], [0]],
                model.memory_in: np.zeros((1, memory_size), dtype=np.float32),
                model.vector_in: np.array([[1, 2, 3, 1, 2, 3], [3, 4, 5, 3, 4, 5]]),
                model.action_masks: np.ones([1, 2], dtype=np.float32),
            }
            sess.run(run_list, feed_dict=feed_dict)


def test_ppo_model_cc_vector_rnn():
    tf.reset_default_graph()
    with tf.Session() as sess:
        with tf.variable_scope("FakeGraphScope"):
            memory_size = 128
            model = PPOModel(
                make_brain_parameters(discrete_action=False, visual_inputs=0),
                use_recurrent=True,
                m_size=memory_size,
            )
            init = tf.global_variables_initializer()
            sess.run(init)

            run_list = [
                model.output,
                model.all_log_probs,
                model.value,
                model.entropy,
                model.learning_rate,
                model.memory_out,
            ]
            feed_dict = {
                model.batch_size: 1,
                model.sequence_length: 2,
                model.memory_in: np.zeros((1, memory_size), dtype=np.float32),
                model.vector_in: np.array([[1, 2, 3, 1, 2, 3], [3, 4, 5, 3, 4, 5]]),
                model.epsilon: np.array([[0, 1]]),
            }
            sess.run(run_list, feed_dict=feed_dict)


def test_rl_functions():
    rewards = np.array([0.0, 0.0, 0.0, 1.0], dtype=np.float32)
    gamma = 0.9
    returns = discount_rewards(rewards, gamma, 0.0)
    np.testing.assert_array_almost_equal(
        returns, np.array([0.729, 0.81, 0.9, 1.0], dtype=np.float32)
    )


def test_trainer_increment_step(dummy_config):
    trainer_params = dummy_config
    brain_params = BrainParameters(
        brain_name="test_brain",
        vector_observation_space_size=1,
        camera_resolutions=[],
        vector_action_space_size=[2],
        vector_action_descriptions=[],
        vector_action_space_type=0,
    )

    trainer = PPOTrainer(brain_params, 0, trainer_params, True, False, 0, "0", False)
    policy_mock = mock.Mock()
    step_count = 10
    policy_mock.increment_step = mock.Mock(return_value=step_count)
    trainer.policy = policy_mock

    trainer.increment_step(5)
    policy_mock.increment_step.assert_called_with(5)
    assert trainer.step == 10


@mock.patch("mlagents.envs.environment.UnityEnvironment")
@pytest.mark.parametrize("use_discrete", [True, False])
def test_trainer_update_policy(mock_env, dummy_config, use_discrete):
    env, mock_brain, _ = mb.setup_mock_env_and_brains(
        mock_env,
        use_discrete,
        False,
        num_agents=NUM_AGENTS,
        vector_action_space=VECTOR_ACTION_SPACE,
        vector_obs_space=VECTOR_OBS_SPACE,
        discrete_action_space=DISCRETE_ACTION_SPACE,
    )

    trainer_params = dummy_config
    trainer_params["use_recurrent"] = True

    # Test curiosity reward signal
    trainer_params["reward_signals"]["curiosity"] = {}
    trainer_params["reward_signals"]["curiosity"]["strength"] = 1.0
    trainer_params["reward_signals"]["curiosity"]["gamma"] = 0.99
    trainer_params["reward_signals"]["curiosity"]["encoding_size"] = 128

    trainer = PPOTrainer(mock_brain, 0, trainer_params, True, False, 0, "0", False)
    # Test update with sequence length smaller than batch size
    buffer = mb.simulate_rollout(env, trainer.policy, BUFFER_INIT_SAMPLES)
    # Mock out reward signal eval
    buffer["extrinsic_rewards"] = buffer["rewards"]
    buffer["extrinsic_returns"] = buffer["rewards"]
    buffer["extrinsic_value_estimates"] = buffer["rewards"]
    buffer["curiosity_rewards"] = buffer["rewards"]
    buffer["curiosity_returns"] = buffer["rewards"]
    buffer["curiosity_value_estimates"] = buffer["rewards"]

    trainer.update_buffer = buffer
    trainer.update_policy()
    # Make batch length a larger multiple of sequence length
    trainer.trainer_parameters["batch_size"] = 128
    trainer.update_policy()
    # Make batch length a larger non-multiple of sequence length
    trainer.trainer_parameters["batch_size"] = 100
    trainer.update_policy()


def test_process_trajectory(dummy_config):
    brain_params = BrainParameters(
        brain_name="test_brain",
        vector_observation_space_size=1,
        camera_resolutions=[],
        vector_action_space_size=[2],
        vector_action_descriptions=[],
        vector_action_space_type=0,
    )
    dummy_config["summary_path"] = "./summaries/test_trainer_summary"
    dummy_config["model_path"] = "./models/test_trainer_models/TestModel"
    trainer = PPOTrainer(brain_params, 0, dummy_config, True, False, 0, "0", False)
    time_horizon = 15
    trajectory = make_fake_trajectory(
        length=time_horizon,
        max_step_complete=True,
        vec_obs_size=1,
        num_vis_obs=0,
        action_space=2,
    )
    trainer.process_trajectory(trajectory)

    # Check that trainer put trajectory in update buffer
    assert trainer.update_buffer.num_experiences == 15

    # Check that GAE worked
    assert (
        "advantages" in trainer.update_buffer
        and "discounted_returns" in trainer.update_buffer
    )

    # Check that the stats are being collected as episode isn't complete
    for reward in trainer.collected_rewards.values():
        for agent in reward.values():
            assert agent > 0

    # Add a terminal trajectory
    trajectory = make_fake_trajectory(
        length=time_horizon + 1,
        max_step_complete=False,
        vec_obs_size=1,
        num_vis_obs=0,
        action_space=2,
    )
    trainer.process_trajectory(trajectory)

    # Check that the stats are reset as episode is finished
    for reward in trainer.collected_rewards.values():
        for agent in reward.values():
            assert agent == 0
    assert len(trainer.stats["Environment/Cumulative Reward"]) > 0


if __name__ == "__main__":
    pytest.main()<|MERGE_RESOLUTION|>--- conflicted
+++ resolved
@@ -9,26 +9,17 @@
 from mlagents.trainers.ppo.models import PPOModel
 from mlagents.trainers.ppo.trainer import PPOTrainer, discount_rewards
 from mlagents.trainers.ppo.policy import PPOPolicy
-<<<<<<< HEAD
 from mlagents.trainers.trajectory import trajectory_to_agentbuffer
 from mlagents.envs.brain import BrainParameters
-=======
-from mlagents.trainers.rl_trainer import AllRewardsOutput
-from mlagents.trainers.components.reward_signals import RewardSignalResult
-from mlagents.trainers.brain import BrainParameters
->>>>>>> 1a240bb7
 from mlagents.envs.environment import UnityEnvironment
 from mlagents.envs.mock_communicator import MockCommunicator
 from mlagents.trainers.tests import mock_brain as mb
 from mlagents.trainers.tests.mock_brain import make_brain_parameters
-<<<<<<< HEAD
 from mlagents.trainers.tests.test_trajectory import make_fake_trajectory
-=======
 from mlagents.trainers.brain_conversion_utils import (
     step_result_to_brain_info,
     group_spec_to_brain_parameters,
 )
->>>>>>> 1a240bb7
 
 
 @pytest.fixture
@@ -102,7 +93,6 @@
 @mock.patch("mlagents.envs.environment.UnityEnvironment.get_communicator")
 def test_ppo_get_value_estimates(mock_communicator, mock_launcher, dummy_config):
     tf.reset_default_graph()
-<<<<<<< HEAD
 
     brain_params = BrainParameters(
         brain_name="test_brain",
@@ -124,27 +114,6 @@
         action_space=2,
     )
     run_out = policy.get_value_estimates(trajectory.next_obs, "test_agent", done=False)
-=======
-    mock_communicator.return_value = MockCommunicator(
-        discrete_action=False, visual_inputs=0
-    )
-    env = UnityEnvironment(" ")
-    env.reset()
-    brain_name = env.get_agent_groups()[0]
-    brain_info = step_result_to_brain_info(
-        env.get_step_result(brain_name), env.get_agent_group_spec(brain_name)
-    )
-    brain_params = group_spec_to_brain_parameters(
-        brain_name, env.get_agent_group_spec(brain_name)
-    )
-
-    trainer_parameters = dummy_config
-    model_path = brain_name
-    trainer_parameters["model_path"] = model_path
-    trainer_parameters["keep_checkpoints"] = 3
-    policy = PPOPolicy(0, brain_params, trainer_parameters, False, False)
-    run_out = policy.get_value_estimates(brain_info, 0, done=False)
->>>>>>> 1a240bb7
     for key, val in run_out.items():
         assert type(key) is str
         assert type(val) is float
