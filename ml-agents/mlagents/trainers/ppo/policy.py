--- conflicted
+++ resolved
@@ -269,22 +269,13 @@
             feed_dict[self.model.visual_in[i]] = [vec_vis_obs.visual_observations[i]]
 
         if self.use_vec_obs:
-<<<<<<< HEAD
             feed_dict[self.model.vector_in] = [vec_vis_obs.vector_observations]
-        if self.use_recurrent:
-            feed_dict[self.model.memory_in] = self.retrieve_memories([agent_id])
-        if not self.use_continuous_act and self.use_recurrent:
-            feed_dict[self.model.prev_action] = self.retrieve_memories([agent_id])
-=======
-            feed_dict[self.model.vector_in] = [brain_info.vector_observations[idx]]
-        agent_id = brain_info.agents[idx]
         if self.use_recurrent:
             feed_dict[self.model.memory_in] = self.retrieve_memories([agent_id])
         if not self.use_continuous_act and self.use_recurrent:
             feed_dict[self.model.prev_action] = self.retrieve_previous_action(
                 [agent_id]
             )
->>>>>>> 2a0bb710
         value_estimates = self.sess.run(self.model.value_heads, feed_dict)
 
         value_estimates = {k: float(v) for k, v in value_estimates.items()}
